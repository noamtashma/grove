use orchard::*;

use trees::treap::*;
use trees::splay::*;
use trees::avl::*;
use example_data::Size;
use example_data::RevAction;

const MODULUS : I = 1_000_000_000;

// an example:


type I = i64;

// inclusive intervals
#[derive(Clone, Copy, Debug)]

// either increasing or decreasing intervals. 
// i.e., {start:3, end:7} is [3,4,5,6,7],
// and {start:7, end:4} is [7,6,5,4]
struct Interval {
    start : I,
    end : I,
}

impl Interval {
    fn size(&self) -> usize {
        1 + if self.end > self.start { self.end - self.start } else { self.start - self.end } as usize
    }

    fn flip(&mut self) {
        std::mem::swap(&mut self.start, &mut self.end);
    }

    /*
    fn sum(&self) -> I {
        let mut a = self.start; let mut b = self.end;
        if a > b {
            std::mem::swap(&mut a, &mut b);
        }
        b += 1;
        let res = b*(b-1)/2 - a*(a-1)/2;
        res % MODULUS
    }
    */

    // sum of i*A[i] if the array only starts at index `index` 
    fn sum_with_index(&self, index2 : usize) -> I {
        let index = (index2 as I) % MODULUS;
        let b_modulus = 6*(MODULUS as i128);
        let size = (self.size() as I) % (2*MODULUS);
        let size128 = (self.size() as i128) % b_modulus;
        // denote i = index + j
        // i*A[i] = (index + j) * (inter.start + incr*j) = incr*j^2 + j*(incr*index + inter.start) + index*inter.start
        // sum (i < n) i^2 = n*(n-1)*(2n-1)/6
        // sum (i < n) i = n*(n-1)/2
        let ap = ((size128*(size128-1)) % b_modulus)*((2*size128-1) % b_modulus);
        if ap % 6 != 0 {
            panic!();
        }
        let a = ((ap/6) % (MODULUS as i128)) as i64;
        let b = if self.start < self.end {self.start + index} else {self.start - index} % MODULUS;
        let c = index*(self.start % MODULUS) % MODULUS;

        let xp = size*(size-1);
        assert!(xp % 2 == 0);
        let x = ((xp/2) % MODULUS) as i64;

        let mut res = if self.start < self.end {a + b*x + c*size} else { b*x + c*size - a};
        res %= MODULUS;


        res
    }

    // split into the index first values and the rest. i.e.,
    // spliting [6,5,4] with index=1 gives [6], [5,4]
    fn split_at_index(&self, index2 : usize) -> (Interval, Interval) {
        let index = index2 as I;
        assert!(0 < index2 && index2 < self.size());
        if self.start <= self.end {
            (Interval {end : self.start + index - 1, ..*self}, Interval {start : self.start + index, ..*self})
        } else {
            (Interval {end : self.start - index + 1, ..*self}, Interval {start : self.start - index, ..*self})
        }
    }
}

impl Acts<Interval> for RevAction {
    fn act_inplace(&self, val : &mut Interval) {
        if self.to_reverse() {
            val.flip();
        }
    }
}

struct RevData {}

impl Data for RevData {
    type Action = RevAction;
    type Summary = Size;
    type Value = Interval;

    fn to_summary(val : &Interval) -> Size {
        Size {size : val.size()}
    }
}

// splits a segment inside the tree
fn search_split<TR : SplittableTreeRef<RevData>>(tree : TR, index : usize) -> TR::T
{
    let mut walker = tree.walker();
    // using an empty range so that we'll only end up at a node
    // if we actually need to split that node
    methods::search_subtree(&mut walker, index..index); 
    
    let left = walker.left_summary().size;
    let v2option = walker.with_value( |val| {
        let (v1, v2) = val.split_at_index(index - left);
        *val = v1;
        v2
    });

    if let Some(v2) = v2option {
        methods::next_empty(&mut walker).unwrap(); // not at an empty position
        walker.insert(v2).unwrap();
        walker.go_to_root();
        // after insertion, walker might be at some arbitrary location,
        // depending on the tree type
        methods::search_walker(&mut walker, index..index);
    }

    walker.split_right().unwrap()
}

fn yarra<'a,T : ConcatenableTree<RevData>>(n : usize, k : usize) -> I where
    for<'b> &'b mut T : SplittableTreeRef<RevData, T=T>,
{
    let inter = Interval {start : 0, end : (n-1) as I};
    let mut tree : T = vec![inter].into_iter().collect();

    let mut sn = 1;
    let mut tn = 1;
    for _ in 0..k {
        if sn != tn {
            let (low, high) = if sn < tn {
                (sn, tn+1)
            } else {
                (tn, sn+1)
            };
            
            let mut mid = search_split(&mut tree, low);
            let right = search_split(&mut mid, high - low);
            mid.act_subtree(RevAction { to_reverse : true });
            mid.concatenate_right(right);
            tree.concatenate_right(mid);
        }

        sn += tn;
        sn %= n;
        tn += sn;
        tn %= n;
    }

    // compute the final sum:
    let mut index = 0;
    let mut index_sum = 0;
    for inter in tree.into_iter() {
        index_sum += inter.sum_with_index(index);
        index_sum %= MODULUS;
        index += inter.size();
    }
    dbg!(index_sum);
    index_sum
}

pub fn main() {
    
    println!("splay:");
    let res = yarra::<SplayTree<_>>(1000_000_000_000_000_000, 1000_000);
    assert_eq!(res, 563917241);
    println!("done splay");
    
<<<<<<< HEAD
    println!("avl:");
    let res = yarra::<AVLTree<_>>(1000_000_000_000_000_000, 1000_000);
    assert_eq!(res, 563917241);
    println!("done avl");

    // TODO: somehow saw poor performance in this commit. might have always been this way, since i now saw that
    // previously this called yarra_splay instead of treap. investigate.
=======
>>>>>>> 13b9d1be
    println!("treap:");
    let res = yarra::<Treap<_>>(1000_000_000_000_000_000, 1000_000);
    assert_eq!(res, 563917241);
    println!("done treap");
}


#[test]
pub fn test() {
    let res = yarra::<Treap<_>>(100, 100);
    assert_eq!(res, 246597);
    let res = yarra::<SplayTree<_>>(100, 100);
    assert_eq!(res, 246597);
    let res = yarra::<AVLTree<_>>(100, 100);
    assert_eq!(res, 246597);
    let res = yarra::<Treap<_>>(10000, 10000);
    assert_eq!(res, 275481640);
    let res = yarra::<SplayTree<_>>(10000, 10000);
    assert_eq!(res, 275481640);
    let res = yarra::<AVLTree<_>>(10000, 10000);
    assert_eq!(res, 275481640);

    use std::io::Write;
    use std::io::stdout;
    stdout().flush().unwrap();
}<|MERGE_RESOLUTION|>--- conflicted
+++ resolved
@@ -182,16 +182,11 @@
     assert_eq!(res, 563917241);
     println!("done splay");
     
-<<<<<<< HEAD
     println!("avl:");
     let res = yarra::<AVLTree<_>>(1000_000_000_000_000_000, 1000_000);
     assert_eq!(res, 563917241);
     println!("done avl");
 
-    // TODO: somehow saw poor performance in this commit. might have always been this way, since i now saw that
-    // previously this called yarra_splay instead of treap. investigate.
-=======
->>>>>>> 13b9d1be
     println!("treap:");
     let res = yarra::<Treap<_>>(1000_000_000_000_000_000, 1000_000);
     assert_eq!(res, 563917241);
