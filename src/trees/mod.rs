//! The trees module.
//! This module contains:
//! * Traits that all implementations of trees should implement
//! * Specific implementations of trees
//!
//! The [`SomeWalker`] trait implements traversing a tree. This includes dealing with the borrow
//! checking problems of recursive structures (using [`recursive_reference`]), and rebalancing the tree.
//! Therefore, walkers can't guarantee that the tree won't change as you walk through them.

#[macro_use]
mod macros;
mod segment_algorithms;

pub mod avl;
pub mod basic_tree;
<<<<<<< HEAD
pub mod persistent_tree;
=======
mod basic_tree_trait;
pub use basic_tree_trait::*;
>>>>>>> 1ac7d3b8
pub mod slice;
pub mod splay;
pub mod treap;

use crate::data::*;
use crate::locators;

/// Used to specify sidedness
#[derive(Clone, Copy, PartialEq, Eq, Hash, Debug)]
#[allow(missing_docs)]
pub enum Side {
    Left,
    Right,
}

impl Side {
    /// Flips the side
    pub fn flip(self) -> Self {
        match self {
            Side::Left => Self::Right,
            Side::Right => Self::Left,
        }
    }
}

/// This trait is the top-level trait that the different trees implement.
/// Every tree that implements this trait can be used directly by the functions
/// immediately in this trait.
/// More advanced use can be achieved by using walkers, which must be implemented.
pub trait SomeTree<D: Data>:
    SomeEntry<D> + std::iter::FromIterator<D::Value> + IntoIterator<Item = D::Value> + Default
where
    for<'a> &'a mut Self: SomeTreeRef<D>,
{
    /// Compute the summary of a subsegment.
    /// Requires `D::Value: Clone`.
    ///
    /// Note: calling this on splay trees is inefficient
    /// and panicks in debug builds.
    /// (see documentation on splay tree's version of this function)
    fn segment_summary_imm<L>(&self, locator: L) -> D::Summary
    where
        L: locators::Locator<D>,
        D::Value: Clone;

    /// Compute the summary of a subsegment.
    /// Requires mutable access.
    fn segment_summary<L>(&mut self, locator: L) -> D::Summary
    where
        L: locators::Locator<D>;

    /// Apply an action on a subsegment.
    fn act_segment<L>(&mut self, action: D::Action, locator: L)
    where
        L: locators::Locator<D>;

    /// Returns a value representing a specific subsegment of the tree. This gives a nicer
    /// Interface for tree operations: `tree.slice(3..50).act(action)` instead of
    /// `tree.act_segment(3..50, action)`. see [`slice::Slice`].
    fn slice<L: locators::Locator<D>>(&mut self, locator: L) -> slice::Slice<D, Self, L> {
        slice::Slice::new(self, locator)
    }

    /// This is here just so that the signature for iter_locator can be written out. Don't use this.
    type TreeData;

    /// Iterating on values.
    /// This iterator assumes you won't change the values using interior mutability. If you change the values,
    /// The tree summaries will behave incorrectly.
    ///
    /// See documentation in [`basic_tree::iterators`] as to why this function receives a `&mut self`
    /// instead of `&Self` input, and why there isn't a mutable iterator.
    ///```
    /// use grove::{SomeTree, basic_tree::BasicTree};
    /// use grove::example_data::StdNum;
    ///
    /// let mut tree: BasicTree<StdNum> = (20..80).collect();
    /// let segment_iter = tree.iter_locator(3..13);
    ///
    /// assert_eq!(segment_iter.cloned().collect::<Vec<_>>(), (23..33).collect::<Vec<_>>());
    /// # tree.assert_correctness();
    ///```
    fn iter_locator<'a, L: locators::Locator<D>>(
        &'a mut self,
        locator: L,
    ) -> basic_tree::iterators::IterLocator<'a, D, L, Self::TreeData>;

    /// Iterates over the whole tree.
    ///```
    /// use grove::{SomeTree, basic_tree::BasicTree};
    /// use grove::example_data::StdNum;
    ///
    /// let mut tree: BasicTree<StdNum> = (17..=89).collect();
    ///
    /// assert_eq!(tree.iter().cloned().collect::<Vec<_>>(), (17..=89).collect::<Vec<_>>());
    /// # tree.assert_correctness();
    ///```
    fn iter(
        &mut self,
    ) -> basic_tree::iterators::IterLocator<'_, D, std::ops::RangeFull, Self::TreeData> {
        self.iter_locator(..)
    }

    /// Used for testing purposes.
    /// Should panic if the invariants aren't satisfied.
    fn assert_correctness(&self)
    where
        D::Summary: Eq;
}

/// This is a workaround for not having Generic Associated Types in Rust yet.
/// Really, the type [`Self::Walker`] should have been defined in [`SomeTree`] and
/// should have been generic in a lifetime parameter.
pub trait SomeTreeRef<D: Data> {
    /// The walker type associated with this tree.
    /// for example, if `Self = &'a AVLTreee<D>` then `Self::Walker = AVLWalker<'a>`.
    /// The walker's lifetime comes from `Self`'s lifetime.
    type Walker: SomeWalker<D>;
    /// Creates a walker for the given tree.
    fn walker(self) -> Self::Walker;

    /// Finds any node that the locator `Accept`s.
    /// If there isn't any, it finds the empty location where that node would be instead.
    /// Returns a walker at the wanted position.
    fn search<L>(self, locator: L) -> Self::Walker
    where
        L: locators::Locator<D>,
        Self: Sized,
    {
        let mut walker = self.walker();
        walker.search_subtree(locator);
        walker
    }
}

/// The Walker trait implements walking through a tree.
/// This includes dealing with the borrow checking problems of recursive structures (using Telescope),
/// and rebalancing the tree.
/// Therefore, walkers can't guarantee that the tree won't change as you walk through them.
///
/// The walker should be able to walk on any of the existing nodes, or any empty position just near them.
/// i.e., The walker can also be in the position of a son of an existing node, where there isn't
/// a node yet.
/// The method [`SomeEntry::is_empty()`] can tell whether you are at an empty position. Trying to move downward from an
/// empty position produces an error value.
pub trait SomeWalker<D: Data>: SomeEntry<D> {
    /// Returns the current depth in the tree.
    /// The convention is, the root is at depth zero
    fn depth(&self) -> usize;

    /// This function is here since only walkers can guarantee that the current value
    /// is clean.
    fn value(&self) -> Option<&D::Value>;

    /// return `Err(())` if it is in an empty spot.
    fn go_left(&mut self) -> Result<(), ()>;
    /// returns `Err(())` if it is in an empty spot.
    fn go_right(&mut self) -> Result<(), ()>;
    /// If successful, returns whether or not the previous current value was the left son.
    /// If already at the root of the tree, returns `Err(())`.
    fn go_up(&mut self) -> Result<Side, ()>;
    /// Goes to the root.
    /// May restructure the tree while doing so. For example, in splay trees,
    /// this splays the current node.
    fn go_to_root(&mut self) {
        while self.go_up().is_ok() {}
    }

    /// If the walker is at an empty position, return an error.
    /// Goes to the next empty position.
    ///
    /// May restructure the tree while doing so.
    fn next_empty(&mut self) -> Result<(), ()> {
        if self.is_empty() {
            self.next_filled()?; // if already at the last empty node, returns error here.
        }
        // can't panic - already checked that position is nonempty
        self.go_right().expect("Expected nonempty position");
        while !self.is_empty() {
            self.go_left().unwrap();
        }
        Ok(())
    }

    /// If the walker is at an empty position, return an error.
    /// Goes to the previous empty position.
    ///
    /// May restructure the tree while doing so.
    fn previous_empty(&mut self) -> Result<(), ()> {
        if self.is_empty() {
            self.previous_filled()?; // if already at the first empty node, returns error here.
        }
        // can't panic - already checked that position is nonempty
        self.go_left().expect("Expected nonempty position");
        while !self.is_empty() {
            self.go_right().unwrap();
        }
        Ok(())
    }

    /// Finds the next filled node.
    /// If there isn't any, moves to root and return Err(()).
    ///
    /// May restructure the tree while doing so.
    fn next_filled(&mut self) -> Result<(), ()> {
        if !self.is_empty() {
            self.next_empty().unwrap();
        }
        loop {
            match self.go_up() {
                Ok(Side::Left) => break,
                Ok(Side::Right) => (),
                Err(_) => return Err(()), // there was no next node
            }
        }
        Ok(())
    }

    /// Finds the previous filled node.
    /// If there isn't any, moves to root and return Err(()).
    ///
    /// May restructure the tree while doing so.
    fn previous_filled(&mut self) -> Result<(), ()> {
        if !self.is_empty() {
            self.previous_empty().unwrap();
        }
        loop {
            match self.go_up() {
                Ok(Side::Right) => break,
                Ok(Side::Left) => (),
                Err(_) => return Err(()), // there was no next node
            }
        }
        Ok(())
    }

    /// Finds any node that the locator `Accept`s. Looks only inside the current subtree.
    /// If there isn't any, it finds the empty location where that node would be instead.
    /// Ater calling the walker will be at the wanted position.
    fn search_subtree<L: crate::Locator<D>>(&mut self, locator: L) {
        use locators::LocResult;
        while let Some(res) = locators::query_locator(self, &locator) {
            match res {
                LocResult::Accept => break,
                LocResult::GoRight => self.go_right().unwrap(),
                LocResult::GoLeft => self.go_left().unwrap(),
            };
        }
    }

    /// Returns a summary of all the values to the left of this point,
    /// That are not children of this point.
    fn far_left_summary(&self) -> D::Summary;
    /// Returns a summary of all the values to the right of this point,
    /// That are not children of this point.
    fn far_right_summary(&self) -> D::Summary;

    /// Returns a summary of all the values to the left of this point.
    /// If the walker is in a non empty spot, this does not include the current node.
    fn left_summary(&self) -> D::Summary {
        let left = self.far_left_summary();
        match self.left_subtree_summary() {
            Some(subtree) => left + subtree,
            None => left,
        }
    }

    /// Returns a summary of all the values to the right of this point.
    /// If the walker is in a non empty spot, this does not include the current node.
    fn right_summary(&self) -> D::Summary {
        let right = self.far_right_summary();
        match self.right_subtree_summary() {
            Some(subtree) => subtree + right,
            None => right,
        }
    }
}

/// Methods that ask to read the contents of the current tree/subtree.
/// These methods are common to the trees themselves and to the walkers.
pub trait SomeEntry<D: Data> {
    /// Lets you modify the value, and after you modified it, rebuilds the node.
    /// If the current position is empty, returns [`None`].
    fn with_value<F, R>(&mut self, f: F) -> Option<R>
    where
        F: FnOnce(&mut D::Value) -> R;

    /// Returns [`true`] if the current tree/subtree is empty.
    fn is_empty(&self) -> bool {
        self.left_subtree_summary().is_none()
    }

    /// Returns a summary of just the current node.
    /// Returns the empty summary if at an empty position.
    fn node_summary(&self) -> D::Summary;

    /// Returns the summary of all values in this node's subtree.
    ///```
    /// use grove::{SomeTree, SomeEntry, basic_tree::BasicTree};
    /// use grove::example_data::StdNum;
    ///
    /// let tree: BasicTree<StdNum> = (1..=8).collect();
    /// let summary = tree.subtree_summary();
    ///
    /// assert_eq!(summary.size, 8);
    /// assert_eq!(summary.sum, 36);
    /// assert_eq!(summary.max, Some(8));
    /// assert_eq!(summary.min, Some(1));
    /// # tree.assert_correctness();
    ///```
    fn subtree_summary(&self) -> D::Summary;

    /// Returns the summary of the subtree of this node's left son.
    fn left_subtree_summary(&self) -> Option<D::Summary>;
    /// Returns the summary of the subtree of this node's right son.
    fn right_subtree_summary(&self) -> Option<D::Summary>;

    /// Applies the action on the current node.
    /// Fails if at an empty position.
    fn act_node(&mut self, action: D::Action) -> Option<()>;

    /// Applies the given action on this subtree.
    fn act_subtree(&mut self, action: D::Action);

    /// Applies the given action on this node's left son.
    fn act_left_subtree(&mut self, action: D::Action) -> Option<()>;
    /// Applies the given action on this node's right son.
    fn act_right_subtree(&mut self, action: D::Action) -> Option<()>;

    /// Used for testing purposes.
    /// Should panic if the local invariants aren't satisfied.
    fn assert_correctness_locally(&self)
    where
        D::Summary: Eq;

    #[cfg(debug_assertions)]
    /// This has to be specified in order for the `representation` method
    /// to work
    type EntryTreeData;

    #[cfg(debug_assertions)]
    /// Used for debugging. Prints a representation of the tree, like so:
    /// `< < * * > * >`
    /// Each pair of triangle brackets is a node, and `*` denotes empty trees.
    /// The trees are printed in the layout they will have atfter all reversals have been
    /// finished, but nodes which are yet to be reversed (`node.action.to_reverse() == true`)
    /// are printed with an exclamation mark: `<! * * >`.
    /// You can provide a custom printer for the alg_data field.
    /// If the input `to_reverse` is true, it will print the tree in reverse.
    fn representation<F>(&self, alg_print: &F, to_reverse: bool) -> String
    where
        F: Fn(&basic_tree::BasicNode<D, Self::EntryTreeData>) -> String;
}

/// Trait for trees that can be modified, i.e., values can be inserted and deleted.
///
/// This trait is a workaround for current rust type inference limitations.
/// It allows to write generic code for a tree type that has a modifiable walker.
/// Intuitively it should've been enough to require
/// `T: SomeTree<D>, for<'a> &'a mut T: SomeTreeRef<D>, for<'a> <&'a mut T as SomeTreeRef<D>>::Walker: ModifiableWalker`.
/// However, that doesn't work. Instead, use `for<'a> &'a mut T: ModifiableTreeRef<D>`.
pub trait ModifiableTreeRef<D: Data>: SomeTreeRef<D, Walker = Self::ModifiableWalker> {
    /// Inner type that ideally shouldn't be used - just use `Self::Walker`.
    type ModifiableWalker: ModifiableWalker<D>;
}

/// This is a trait for walkers that allow inserting and deleting values.
pub trait ModifiableWalker<D: Data>: SomeWalker<D> {
    /// Inserts the value into the tree at the current empty position.
    /// If the current position is not empty, returns [`None`].
    /// May end up at any possible location, depending on the tree type.
    fn insert(&mut self, value: D::Value) -> Option<()>;

    /// Removes the current value from the tree, and returns it.
    /// If currently at an empty position, returns [`None`].
    /// May end up at any possible location, depending on the tree type.
    fn delete(&mut self) -> Option<D::Value>;
}

/// Trait for trees that can concatenate.
/// I wanted this to be the same trait family as SplittableWalker, but the current rustc type solver didn't let me.
/// It's enough to only implement any one of the three methods - they're all implemented in terms of each other.
pub trait ConcatenableTree<D: Data>: SomeTree<D>
where
    for<'a> &'a mut Self: SomeTreeRef<D>,
{
    /// Concatenates the two inputs into one tree.
    fn concatenate(mut left: Self, right: Self) -> Self {
        left.concatenate_right(right);
        left
    }

    /// Concatenates the other tree to the right of this tree.
    fn concatenate_right(&mut self, mut other: Self) {
        let left = std::mem::take(self);
        other.concatenate_left(left);
        *self = other;
    }

    /// Concatenates the other tree to the left of this tree.
    fn concatenate_left(&mut self, other: Self) {
        let right = std::mem::take(self);
        *self = Self::concatenate(other, right);
    }
}
/// Trait for trees that can be split and concatenated.
/// Require this kind of tree if you want to use reversal actions on segments of your tree.
pub trait SplittableTreeRef<D: Data>:
    SomeTreeRef<D, Walker = Self::SplittableWalker> + Sized
{
    /// Inner type that ideally shouldn't be used - just use the original tree type.
    type T;
    /// Inner type that ideally shouldn't be used - just use `Self::Walker`.
    type SplittableWalker: SplittableWalker<D, T = Self::T>;
}

/// Walkers that can split a tree into two.
pub trait SplittableWalker<D: Data>: ModifiableWalker<D> {
    /// Inner type that ideally shouldn't be used - just use the original tree type.
    type T;

    /// Split out everything to the right of the current position, if it is an empty position.
    /// Otherwise returns [`None`].
    fn split_right(&mut self) -> Option<Self::T>;

    /// Split out everything to the left of the current position, if it is an empty position.
    /// Otherwise returns [`None`].
    fn split_left(&mut self) -> Option<Self::T>;
}<|MERGE_RESOLUTION|>--- conflicted
+++ resolved
@@ -13,12 +13,9 @@
 
 pub mod avl;
 pub mod basic_tree;
-<<<<<<< HEAD
 pub mod persistent_tree;
-=======
 mod basic_tree_trait;
 pub use basic_tree_trait::*;
->>>>>>> 1ac7d3b8
 pub mod slice;
 pub mod splay;
 pub mod treap;
