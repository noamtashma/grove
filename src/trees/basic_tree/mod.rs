--- conflicted
+++ resolved
@@ -48,17 +48,10 @@
         Empty
     }
 
-<<<<<<< HEAD
     /// Returns the action that is currently stored at the root.
     /// This action is to be applied to all of the tree's values.
-    /// Returns `default()` if the tree is empty, and `self.node().action` otherwise.
-    pub fn action(&self) -> D::Action {
-=======
-    /// Returns the action that is (locally) going to be applied to all of
-    /// this tree's nodes.
-    /// Returns `default()` if the tree is empty, and `self.node().action` otherwise
+    /// Returns `default()` if the tree is empty, and the node's action otherwise.
     fn action(&self) -> D::Action {
->>>>>>> 1ac7d3b8
         match self.node() {
             Some(node) => node.action,
             None => Default::default(),
@@ -124,19 +117,12 @@
     }
 
 
-<<<<<<< HEAD
     /// Checks that invariants remain correct. Invariants are checked by running
     /// the given function on every node in the current subtree.
     ///
     /// The function should perfoem checks (e.g, check that the current node's summary is indeed
-    /// the sum of its children's summaries) and panic if they're violated.s
+    /// the sum of its children's summaries) and panic if they're violated.
     pub fn assert_correctness_with<F>(&self, func: F)
-=======
-    /// Checks that invariants remain correct. e.g., that every node's summary
-    /// is the sum of the summaries of its children.
-    /// If it is not, panics.
-    fn assert_correctness_with<F>(&self, func: F)
->>>>>>> 1ac7d3b8
     where
         F: Fn(&BasicNode<D, T>) + Copy,
     {
